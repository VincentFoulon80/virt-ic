--- conflicted
+++ resolved
@@ -85,7 +85,17 @@
         }
     }
 
-<<<<<<< HEAD
+    pub fn run_realtime(&mut self, duration: Duration) {
+        let instant = Instant::now();
+        let mut old = Instant::now();
+        let mut new = Instant::now();
+        while instant.elapsed() <= duration {
+            self.run(new.duration_since(old));
+            old = new;
+            new = Instant::now();
+        }
+    }
+
     /// Save the board to a file in RON format
     pub fn save(&self, filepath: &str) -> std::io::Result<()> {
         let mut s_board = SavedBoard::new();
@@ -122,17 +132,4 @@
         let s_board: SavedBoard = ron::de::from_reader(file).unwrap();
         Ok(s_board.build_board(chip_factory))
     }
-}
-=======
-    pub fn run_realtime(&mut self, duration: Duration) {
-        let instant = Instant::now();
-        let mut old = Instant::now();
-        let mut new = Instant::now();
-        while instant.elapsed() <= duration {
-            self.run(new.duration_since(old));
-            old = new;
-            new = Instant::now();
-        }
-    }
-}
->>>>>>> a91ec858
+}